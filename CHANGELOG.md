# Change Log

<<<<<<< HEAD
=======
## v86

- Support `?keep-names` query for esbuild (close [#345](https://github.com/esm-dev/esm.sh/issues/345))

## v85

- Fix `fixAliasDeps` function that imports multiple React when using `?deps=react@18,react-dom@18`

## v84

- Fix types version resolving with `?deps` query(close [#338](https://github.com/esm-dev/esm.sh/issues/338))
- Fix URL redirect with outdated build version prefix

## v83

- Replace `node-fetch` dep to `node-fetch-native` (close [#336](https://github.com/esm-dev/esm.sh/issues/336))
- Add `--keep-names` option for esbuild by default (close [#335](https://github.com/esm-dev/esm.sh/issues/335))
- Fix incorrect types with `?alias` query

## v82

- fix types with `?deps` query (close [#333](https://github.com/esm-dev/esm.sh/issues/333))

## v81

- fix `?deps` and `?alias` depth query

## v80

- Fix build error in v79

## v79

- Use `esm.sh` instead of `cdn.esm.sh`
- User semver versioning for the `x-typescript-types` header
- Fix aliasing dependencies doesn't affect typescript declaration (close [#102](https://github.com/esm-dev/esm.sh/issues/102))
- Fix using arguments in arrow function [#322](https://github.com/esm-dev/esm.sh/pull/322)
- Fix Deno check precluding esm.sh to start [#327](https://github.com/esm-dev/esm.sh/pull/327)

>>>>>>> cee47f7b
## v78

- Reduce database store structure
- Fix missed `renderToReadableStream` export of `react/server` in deno
- Fix `fetchPackageInfo` dead loop (close [#301](https://github.com/esm-dev/esm.sh/issues/301))
- Upgrade esbuild to **0.14.36**

## v77

- Use the latest version of `deno/std/node` from `cdn.deno.land` automatically
- Add `es2022` target
- Upgrade esbuild to **0.14.34**

## v76

- Fix `?deps` mode

## v75

- Fix types build version ignore `?pin` (close [#292](https://github.com/esm-dev/esm.sh/issues/292))
- Infect `?deps` and `?alias` to dependencies (close [#235](https://github.com/esm-dev/esm.sh/issues/235))
- Bundle `?worker` by default
- Upgrade semver to **v3** (close [#297](https://github.com/esm-dev/esm.sh/issues/297))
- Upgrade esbuild to **0.14.31**
- Upgrade deno std to **0.133.0** (close [#298](https://github.com/esm-dev/esm.sh/issues/298))

## v74

- Support `?no-require` flag, with this option you can ignore the `require(...)` call in ESM packages. To support logic like below:
  ```ts
  // index.mjs

  let depMod;
  try {
    depMod = await import("/path")
  } finally {
    // `?no-require` will skip next line when resolving
    depMod = require("/path")
  }
  ```

## v73

- Fix types dependency path (close [#287](https://github.com/esm-dev/esm.sh/issues/287))

## v72

- Support `jsx-runtime` with query: `https://esm.sh/react?pin=v72/jsx-runtime` -> `https://esm.sh/react/jsx-runtime?pin=v72`
- Support pure types package (close [#284](https://github.com/esm-dev/esm.sh/issues/284))

## v71

- Fix version resolving of dts transformer (close [#274](https://github.com/esm-dev/esm.sh/issues/274))

## v70

- Return `bare` code when `target` and `pin` provided to reduce requests
  ```js
  // https://esm.sh/react@17.0.2
  export * from "https://cdn.esm.sh/v69/react@17.0.2/es2021/react.js";
  ```
  ```js
  // https://esm.sh/react@17.0.2?target=es2020&pin=v70
  {content just from https://cdn.esm.sh/v69/react@17.0.2/es2021/react.js}
  ```
- Rollback `parseCJSModuleExports` function to v68 (close [#277](https://github.com/esm-dev/esm.sh/issues/277), [#279](https://github.com/esm-dev/esm.sh/issues/279))
- Fix `exports` resolving in package.json (close [#278](https://github.com/esm-dev/esm.sh/issues/278), [#280](https://github.com/esm-dev/esm.sh/issues/280))
- Upgrade deno `std/node` to **0.130.0**

## v69

- Force the dependency version of react equals to react-dom's version
  ```
  before: react-dom@18-rc.2 -> react@18-rc.2-next.xxxx
  now: react-dom@18-rc.2 -> react@18-rc.2
  ```
- Fix version check for prerelease (can't resolve `react` in `react-dom@rc`)
- Improve cjs module transform (can handle more edge cases, for example react-18-rc defines non-esm for browsers and deno)

## v68

- Fix `bundle` mode (close [#271](https://github.com/esm-dev/esm.sh/issues/271))
- Support `jsnext:main` in package.json (close [#272](https://github.com/esm-dev/esm.sh/issues/272))
- Improve `cjs-esm-exports` to support `UMD` format
  ```
  // exports: ['foo']
  const { exports } = parse('index.cjs', `
    (function (global, factory) {
      typeof exports === 'object' && typeof module !== 'undefined' ? factory(exports) :
      typeof define === 'function' && define.amd ? define(['exports'], factory) :
      (factory((global.MMDParser = global.MMDParser || {})));
    }(this, function (exports) {
      exports.foo = "bar";
    }))
  `);
  ```
- Upgrade deno node polyfill to **0.128.0**

## v67

- Force `react/jsx-dev-runtime` and `react-refresh` into **dev** mode
- Replace `typeof window !== undefined` to `typeof document !== undefined` for `deno` target
- Replace `object-assign` with `Object.assign`
- Upgrade `esbuild` to **0.14.25**

## v66

- Improve `exports` resloving of `package.json` (close [#179](https://github.com/esm-dev/esm.sh/issues/179))

## v65

- **Feature**: Support `?path` query to specify the `submodule`, this is friendly for **import maps** with options (close [#260](https://github.com/esm-dev/esm.sh/issues/260))
  ```jsonc
  // import-map.json
  {
    imports: {
      "react-dom/": "https://esm.sh/react-dom?target=es2015&path=/"
    }
  }
  ```
	```ts
	// equals to https://esm.sh/react-dom/server?target=es2015
	import { renderToString } from "react-dom/server"
	```
- Upgrade `deno.land/std/node` polyfill to **0.125.0**
- Upgrade `esbuild` to **v0.14.18**
- bugfixs for [#251](https://github.com/esm-dev/esm.sh/issues/251), [#256](https://github.com/esm-dev/esm.sh/issues/256), [#261](https://github.com/esm-dev/esm.sh/issues/261),[#262](https://github.com/esm-dev/esm.sh/issues/262)

## v64

- Fix Node.js `process` compatibility (close [#253](https://github.com/esm-dev/esm.sh/issues/253))
- Upgrade `deno.land/std/node` polyfill to **0.122.0**

## v63

- Add fs polyfill(fake) for browsers (close [#250](https://github.com/esm-dev/esm.sh/issues/250))
- Upgrade `deno.land/std/node` polyfill to **0.121.0**

## v62

- bugfixs for [#240](https://github.com/esm-dev/esm.sh/issues/240), [#242](https://github.com/esm-dev/esm.sh/issues/242), [#248](https://github.com/esm-dev/esm.sh/issues/248)


## v61

- Support **React new JSX transforms** in Deno(1.16+) (close [#225](https://github.com/esm-dev/esm.sh/issues/225))

## v60

- bugfixs for [#244](https://github.com/esm-dev/esm.sh/issues/244), [#245](https://github.com/esm-dev/esm.sh/issues/245), [#246](https://github.com/esm-dev/esm.sh/issues/246)

## v59

- improve `cjs-esm-exports` to support some edge cases:
  ```js
	var foo = exports.foo || (exports.foo = {});
	((bar) => { ... })(exports.bar || (exports.bar = {}));
	```
- Fix `@types` verisoning:
  - `marked` -> `@types/marked@4.0.1`
  - `marked@2` -> `@types/marked@2.0.5`
  - `marked?dep=@types/marked@4.0.0` -> `@types/marked@4.0.0`
- Upgrade `deno.land/std/node` polyfill to **0.119.0**
- Upgrade `esbuild` to **v0.14.8**

## v58

- Recover the stable queue
- Filter invalid pathnames like `/wp-admin/login.php`
- Fix `?pin` mode when build failed (close [#206](https://github.com/esm-dev/esm.sh/issues/206))

## v57

- Add `?pin` mode 
- Improve build stability
- Fix `marked@4` import
- Fix invalid types hangs forever (close [#201](https://github.com/esm-dev/esm.sh/issues/201))

## v56
- `cjs-esm-exports` supports tslib `__exportStar` (close [#197](https://github.com/esm-dev/esm.sh/issues/197))
- Improve node `perf_hooks` polyfill
- Fix redeclared process polyfill (close [#195](https://github.com/esm-dev/esm.sh/issues/195))
- Fix `?worker` mode on deno ([#198](https://github.com/esm-dev/esm.sh/issues/198))
- Add `he` to `cjs-esm-exports` require mode allow list (close [#200](https://github.com/esm-dev/esm.sh/issues/200))
- Fix package css redirect link
- Upgrade **esbuild** to v0.13.12

## v55

- Add playground to write esm app online, try it on https://esm.sh?playground
- Add a better **cjs exports parser**: [cjs-esm-exports](https://www.npmjs.com/package/cjs-esm-exports)
- Support web worker
  ```js
  import editorWorker from '/monaco-editor/esm/vs/editor/editor.worker?worker'
  
	const worker = new editorWorker()
	```
-	Add `queue` interface
- Support **dataurl**, **.wasm** import
- Import deno polyfills from https://deno.land/std@0.113.0/node
- Fix package CSS

## v54

- Update deno polyfills from 0.106.0 to 0.110.0 ([#190](https://github.com/esm-dev/esm.sh/issues/190))
- Add deno `module` polyfill ([#164](https://github.com/esm-dev/esm.sh/issues/164))
- Fix (storage/fs_local) file path portability bug ([#158](https://github.com/esm-dev/esm.sh/issues/158))

## v53

- Add `Cache-Tag` header for CDN purge
- Add **s3** storage support ([#153](https://github.com/esm-dev/esm.sh/issues/153))
- Fix `require` replacement ([#154](https://github.com/esm-dev/esm.sh/issues/154))

## v52

- Fix types build ([#149](https://github.com/esm-dev/esm.sh/issues/149))
- Use `stream` and `events` from deno std/node ([#136](https://github.com/esm-dev/esm.sh/issues/148)) @talentlessguy
- Fix `localLRU` and allow for `memoryLRU` ([#148](https://github.com/esm-dev/esm.sh/issues/148)) @jimisaacs

## v51

- Fix build breaking change in v50 ([#131](https://github.com/esm-dev/esm.sh/issues/131)).
- Add `localLRU` **FS** layer ([#126](https://github.com/esm-dev/esm.sh/issues/126))
- Add a `Cache Interface` that is using to store temporary data like npm packages info.
- Do not try to build `/favicon.ico` ([#132](https://github.com/esm-dev/esm.sh/issues/132))
- Add lovely `pixi.js`, `three.js` and `@material-ui/core` testing by @jimisaacs ([#134](https://github.com/esm-dev/esm.sh/issues/134), [#139](https://github.com/esm-dev/esm.sh/issuGes/139)).

## v50

- Improve build performance to burn the server CPU cores! Before this, to build a module to ESM which has heavy deps maybe very slow since the single build task only uses one CPU core.
- Rewrite the **dts transformer** to get better deno types compatibility and faster transpile speed.
- Add Deno **testing CI** on Github.

## v49

- Improve the build process to fix an edge case reported in [#118](https://github.com/esm-dev/esm.sh/issues/118)
	```js
	const Parser = require('htmlparser').Parser;
	```
	esm (v48) output:
	```js
	import htmlparser2 from '/v48/htmlparser2@5.0.0/es2021/htmlparser2.js'
	const Parser = htmlparser2.Parser; // parser is undefined
	```
	the expected output was fixed in v49:
	```js
	import { Parser as htmlparser2Parser } from '/v48/htmlparser2@5.0.0/es2021/htmlparser2.js'
	const Parser = htmlparser2Parser; // parser is a class
	```
- Add more polyfills for Deno, huge thanks to @talentlessguy ([#117](https://github.com/esm-dev/esm.sh/issues/117))
  - path
  - querystring
  - url
  - timers
-	Better self-hosting options improved by @jimisaacs, super! ([#116](https://github.com/esm-dev/esm.sh/issues/116), [#119](https://github.com/esm-dev/esm.sh/issues/116), [#120](https://github.com/esm-dev/esm.sh/issues/120), [#122](https://github.com/esm-dev/esm.sh/issues/122))
- Add **Unlimted(max 1PB) Storage** to store builds and cache via NFS on esm.sh back server behind Cloudflare

## v48

- Improve **cjs-lexer** service to handle the edge case is shown below:
	```js
	function debounce() {};
	debounce.debounce = debounce;
	module.exports = debounce;
	```
	esm output:
	```js
	export { debounce } // this was missed
	export default debounce
	```
- Ignore `?target` in Deno (fix [#109](https://github.com/esm-dev/esm.sh/issues/109))
- Add **Storage Interface** to store data to anywhere (currently only support [postdb](https://github.com/postui/postdb) + local FS)

## v47

- Improve dts transformer to use cdn domain (fix [#104](https://github.com/esm-dev/esm.sh/issues/104))
- Update polyfills (fix [#105](https://github.com/esm-dev/esm.sh/issues/105))

## v46

- Split modules based on exports defines (ref [#78](https://github.com/esm-dev/esm.sh/issues/78))
- Add `cache-folder` config for `yarn add`
- Improve `resolveVersion` to support format 4.x (fix [#93](https://github.com/esm-dev/esm.sh/issues/93))
- Import initESM to support bare exports in package.json (fix [#97](https://github.com/esm-dev/esm.sh/issues/97))
- Bundle mode should respect the extra external (fix [#98](https://github.com/esm-dev/esm.sh/issues/98))
- Support node:path importing (fix [#100](https://github.com/esm-dev/esm.sh/issues/100))
- Pass `?alias` and `?deps` to deps (fix [#101](https://github.com/esm-dev/esm.sh/issues/101))
- Improve `cjs-lexer` sever (fix [#103](https://github.com/esm-dev/esm.sh/issues/103))
- Upgrade **rex** to **1.4.1**
- Upgrade **esbuild** to **0.12.24**

## V45

- Improve build performance
- Filter `cjs-moudle-lexer` server invalid exports output
- Improve `resolveVersion` function to support format like **4.x** (fix [#93](https://github.com/esm-dev/esm.sh/issues/93))
- Improve **dts** transform (fix [#95](https://github.com/esm-dev/esm.sh/issues/95))

## V44

- Add `Alias` feature ([#89](https://github.com/esm-dev/esm.sh/issues/89))
  ```javascript
  import useSWR from 'https://esm.sh/swr?alias=react:preact/compat'
  ```
  in combination with `?deps`:
  ```javascript
  import useSWR from 'https://esm.sh/swr?alias=react:preact/compat&deps=preact@10.5.14'
  ```
  The origin idea was came from [@lucacasonato](https://github.com/lucacasonato).
- Add `node` build target ([#84](https://github.com/esm-dev/esm.sh/issues/84))
- Check `exports` field to get entry point in `package.json`
- Run cjs-lexer as a server
- Upgrade **esbuild** to **0.11.18** with `es2021` build target
- Bugfixs for
[#90](https://github.com/esm-dev/esm.sh/issues/90),
[#85](https://github.com/esm-dev/esm.sh/issues/85),
[#83](https://github.com/esm-dev/esm.sh/issues/83),
[#77](https://github.com/esm-dev/esm.sh/issues/77),
[#65](https://github.com/esm-dev/esm.sh/issues/65),
[#48](https://github.com/esm-dev/esm.sh/issues/48),
[#41](https://github.com/esm-dev/esm.sh/issues/41).

## V43

- Add `/status.json` api
- Use previous build instead of waiting/404 (fix [#74](https://github.com/esm-dev/esm.sh/issues/74))
- Fix deps query ([#71](https://github.com/esm-dev/esm.sh/issues/71))

## V42

- Add `__esModule` reserved word
- Align require change for esbuild 0.12
- Fix setImmediate polyfill args ([#75](https://github.com/esm-dev/esm.sh/issues/75))
- Upgrade **esbuild** to **0.11.12**

## V41

- Add `timeout` (30 seconds) for new build request, or use previous build version instead if it exists
- Fix `bundle` mode
- Fix build dead loop
- Upgrade **esbuild** to **0.11.12**

## V40

- Update polyfills for node builtin modules
- Upgrade **esbuild** to **0.11.9**

## V39

- Imporve `parseCJSModuleExports` to support json module
- Pass `NODE_ENV` to `parseCJSModuleExports`
- Update node buffer polyfill
- Upgrade postdb to **v0.6.2**

## V38

- Fix build for packages with `module` type ([#48](https://github.com/esm-dev/esm.sh/issues/48))
- Improve `parseCJSModuleExports` function (use cjs-module-lexer and nodejs eval both to parse cjs exports, and ignore JSON module)
- Pass `NODE_ENV` to `parseCJSModuleExports` function
- Upgrade **esbuild** to **0.11.6**

## V37

- Add **bundle** mode
- Fix module exports parsing

## V36

- Fix esm build for some edge cases
- Add simple test (thanks @zhoukekestar)
- Upgrade esbuild to 0.11.5

## V35

- Set build `target` by the `user-agent` of browser automaticlly

## V34

- Remove bundle mode **&middot; Breaking**
- Add build queue instead of mutex lock
- Use AST([cjs-module-lexer](https://github.com/guybedford/cjs-module-lexer)) to parse cjs exports
- Add a testing page at https://esm.sh?test
- Fix `__setImmediate$` is not defined
- Support exports define in package.json
- Support mjs extension
- Improve NpmPackage resolve (**fix** [#41](https://github.com/esm-dev/esm.sh/issues/41))
- Upgrade esbuild to **0.11.4**
- Upgrade rex to **1.3.0**<|MERGE_RESOLUTION|>--- conflicted
+++ resolved
@@ -1,7 +1,5 @@
 # Change Log
 
-<<<<<<< HEAD
-=======
 ## v86
 
 - Support `?keep-names` query for esbuild (close [#345](https://github.com/esm-dev/esm.sh/issues/345))
@@ -41,7 +39,6 @@
 - Fix using arguments in arrow function [#322](https://github.com/esm-dev/esm.sh/pull/322)
 - Fix Deno check precluding esm.sh to start [#327](https://github.com/esm-dev/esm.sh/pull/327)
 
->>>>>>> cee47f7b
 ## v78
 
 - Reduce database store structure
