--- conflicted
+++ resolved
@@ -309,20 +309,15 @@
 }
 
 func generateUnoCSS(npmrc *NpmRC, configCSS string, content string) (out *LoaderOutput, err error) {
-<<<<<<< HEAD
-	unoVersion := "0.5.0"
-	loaderExecPath := path.Join(config.WorkDir, "bin", "unocss-"+unoVersion)
-=======
 	loaderVersion := "0.5.1"
 	loaderExecPath := path.Join(config.WorkDir, "bin", "unocss-"+loaderVersion)
->>>>>>> 5cc39376
 
 	err = doOnce(loaderExecPath, func() (err error) {
 		if !existsFile(loaderExecPath) {
 			if DEBUG {
 				fmt.Println(term.Dim("Compiling unocss loader..."))
 			}
-			err = compileUnocssLoader(npmrc, unoVersion, loaderExecPath)
+			err = compileUnocssLoader(npmrc, loaderVersion, loaderExecPath)
 		}
 		return
 	})
