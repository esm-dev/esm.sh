package server

<<<<<<< HEAD
// esm.sh version
const VERSION = 78

=======
>>>>>>> cee47f7b
const (
	// esm.sh build version
	VERSION          = 86
	nodejsMinVersion = 16
	nodejsLatestLTS  = "16.15.0"
	nodeTypesVersion = "16.11.33"
)<|MERGE_RESOLUTION|>--- conflicted
+++ resolved
@@ -1,11 +1,5 @@
 package server
 
-<<<<<<< HEAD
-// esm.sh version
-const VERSION = 78
-
-=======
->>>>>>> cee47f7b
 const (
 	// esm.sh build version
 	VERSION          = 86
