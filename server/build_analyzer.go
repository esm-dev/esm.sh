package server

import (
	"bufio"
	"fmt"
	"io"
	"os"
	"path"
	"strconv"
	"strings"

	"github.com/esm-dev/esm.sh/internal/npm"
	"github.com/ije/gox/set"
)

type Ref struct {
	entries   *set.Set[string]
	importers *set.Set[string]
}

func (ctx *BuildContext) analyzeSplitting() (err error) {
	exportNames := set.New[string]()

<<<<<<< HEAD
	for _, exportName := range ctx.pkgJson.Exports.Keys() {
		exportName := stripEntryModuleExt(exportName)
		if (exportName == "." || (strings.HasPrefix(exportName, "./") && !strings.ContainsRune(exportName, '*'))) && !endsWith(exportName, ".json", ".css", ".wasm", ".d.ts", ".d.mts", ".d.cts") {
			v, _ := ctx.pkgJson.Exports.Get(exportName)
=======
	for _, exportName := range ctx.pkgJson.Exports.keys {
		exportName := stripEntryModuleExt(exportName)
		if (exportName == "." || (strings.HasPrefix(exportName, "./") && !strings.ContainsRune(exportName, '*'))) && !endsWith(exportName, ".json", ".css", ".wasm", ".d.ts", ".d.mts", ".d.cts") {
			v := ctx.pkgJson.Exports.values[exportName]
>>>>>>> 38b4a6af
			if s, ok := v.(string); ok {
				if endsWith(s, ".json", ".css", ".wasm", ".d.ts", ".d.mts", ".d.cts") {
					continue
				}
<<<<<<< HEAD
			} else if obj, ok := v.(npm.JSONObject); ok {
				// ignore types only exports
				if keys := obj.Keys(); len(keys) == 1 && keys[0] == "types" {
=======
			} else if obj, ok := v.(JSONObject); ok {
				// ignore types only exports
				if len(obj.keys) == 1 && obj.keys[0] == "types" {
>>>>>>> 38b4a6af
					continue
				}
			}
			if exportName == "." {
				exportNames.Add("")
			} else if strings.HasPrefix(exportName, "./") {
				exportNames.Add(exportName[2:])
			}
		}
	}

	if exportNames.Len() > 1 {
		splittingTxtPath := path.Join(ctx.wd, "splitting.txt")
		readSplittingTxt := func() bool {
			f, err := os.Open(splittingTxtPath)
			if err != nil {
				return false
			}
			defer f.Close()

			var a []string
			var i int
			var r = bufio.NewReader(f)
			for {
				line, readErr := r.ReadString('\n')
				if readErr == nil || readErr == io.EOF {
					line = strings.TrimSpace(line)
					if line != "" {
						if a == nil {
							n, e := strconv.Atoi(line)
							if e != nil {
								break
							}
							a = make([]string, n+1)
						}
						a[i] = line
						i++
					}
				}
				if readErr != nil {
					break
				}
			}
			if len(a) > 0 {
				n, e := strconv.Atoi(a[0])
				if e == nil && n <= len(a)-1 {
					ctx.splitting = set.NewReadOnly(a[1 : n+1]...)
					if DEBUG {
<<<<<<< HEAD
						ctx.logger.Debugf("build(%s): splitting.txt found with %d shared modules", ctx.esmPath.Specifier(), ctx.splitting.Len())
=======
						ctx.logger.Debugf("build(%s): splitting.txt found with %d shared modules", ctx.esm.Specifier(), ctx.splitting.Len())
>>>>>>> 38b4a6af
					}
					return true
				}
			}
			return false
		}

		// check if the splitting has been analyzed
		if readSplittingTxt() {
			return
		}

		// only one analyze process is allowed at the same time for the same package
		unlock := installMutex.Lock(splittingTxtPath)
		defer unlock()

		// skip analyze if the package has been analyzed by another request
		if readSplittingTxt() {
			return
		}

		defer func() {
			splitting := []string{}
			if ctx.splitting != nil {
				splitting = ctx.splitting.Values()
			}
			// write the splitting result to 'splitting.txt'
			sizeStr := strconv.FormatUint(uint64(len(splitting)), 10)
			bufSize := len(sizeStr) + 1
			for _, s := range splitting {
				bufSize += len(s) + 1
			}
			buf := make([]byte, bufSize)
			i := copy(buf, sizeStr)
			buf[i] = '\n'
			i++
			for _, s := range splitting {
				i += copy(buf[i:], s)
				buf[i] = '\n'
				i++
			}
			os.WriteFile(splittingTxtPath, buf[0:bufSize-1], 0644)
		}()

		refs := map[string]Ref{}
		for _, exportName := range exportNames.Values() {
<<<<<<< HEAD
			esmPath := ctx.esmPath
			esmPath.SubPath = exportName
			esmPath.SubModuleName = stripEntryModuleExt(exportName)
=======
			esm := ctx.esm
			esm.SubPath = exportName
			esm.SubModuleName = stripEntryModuleExt(exportName)
>>>>>>> 38b4a6af
			b := &BuildContext{
				npmrc:       ctx.npmrc,
				logger:      ctx.logger,
				db:          ctx.db,
				storage:     ctx.storage,
<<<<<<< HEAD
				esmPath:     esmPath,
=======
				esm:         esm,
>>>>>>> 38b4a6af
				args:        ctx.args,
				externalAll: ctx.externalAll,
				target:      ctx.target,
				dev:         ctx.dev,
				wd:          ctx.wd,
				pkgJson:     ctx.pkgJson,
			}
			_, includes, err := b.buildModule(true)
			if err != nil {
<<<<<<< HEAD
				return fmt.Errorf("failed to analyze %s: %v", esmPath.Specifier(), err)
=======
				return fmt.Errorf("failed to analyze %s: %v", esm.Specifier(), err)
>>>>>>> 38b4a6af
			}
			for _, include := range includes {
				module, importer := include[0], include[1]
				ref, ok := refs[module]
				if !ok {
					ref = Ref{entries: set.New[string](), importers: set.New[string]()}
					refs[module] = ref
				}
				ref.importers.Add(importer)
				ref.entries.Add(exportName)
			}
		}
		shared := set.New[string]()
		for mod, ref := range refs {
			if ref.entries.Len() > 1 && ref.importers.Len() > 1 {
				shared.Add(mod)
			}
		}
		var bubble func(modulePath string, f func(string), mark *set.Set[string])
		bubble = func(modulePath string, f func(string), mark *set.Set[string]) {
			hasMark := mark != nil
			if !hasMark {
				mark = set.New[string]()
			} else if mark.Has(modulePath) {
				return
			}
			mark.Add(modulePath)
			ref, ok := refs[modulePath]
			if ok {
				if shared.Has(modulePath) && hasMark {
					f(modulePath)
					return
				}
				for _, importer := range ref.importers.Values() {
					bubble(importer, f, mark)
				}
			} else {
				// modulePath is an entry module
				f(modulePath)
			}
		}
		if shared.Len() > 0 {
			splitting := set.New[string]()
			for _, modulePath := range shared.Values() {
				refBy := set.New[string]()
				bubble(modulePath, func(importer string) { refBy.Add(importer) }, nil)
				if refBy.Len() > 1 {
					splitting.Add(modulePath)
				}
			}
			ctx.splitting = splitting.ReadOnly()
			if DEBUG {
<<<<<<< HEAD
				ctx.logger.Debugf("build(%s): found %d shared modules from %d modules", ctx.esmPath.Specifier(), shared.Len(), len(refs))
=======
				ctx.logger.Debugf("build(%s): found %d shared modules from %d modules", ctx.esm.Specifier(), shared.Len(), len(refs))
>>>>>>> 38b4a6af
			}
		}
	}

	return
}<|MERGE_RESOLUTION|>--- conflicted
+++ resolved
@@ -21,30 +21,17 @@
 func (ctx *BuildContext) analyzeSplitting() (err error) {
 	exportNames := set.New[string]()
 
-<<<<<<< HEAD
 	for _, exportName := range ctx.pkgJson.Exports.Keys() {
 		exportName := stripEntryModuleExt(exportName)
 		if (exportName == "." || (strings.HasPrefix(exportName, "./") && !strings.ContainsRune(exportName, '*'))) && !endsWith(exportName, ".json", ".css", ".wasm", ".d.ts", ".d.mts", ".d.cts") {
 			v, _ := ctx.pkgJson.Exports.Get(exportName)
-=======
-	for _, exportName := range ctx.pkgJson.Exports.keys {
-		exportName := stripEntryModuleExt(exportName)
-		if (exportName == "." || (strings.HasPrefix(exportName, "./") && !strings.ContainsRune(exportName, '*'))) && !endsWith(exportName, ".json", ".css", ".wasm", ".d.ts", ".d.mts", ".d.cts") {
-			v := ctx.pkgJson.Exports.values[exportName]
->>>>>>> 38b4a6af
 			if s, ok := v.(string); ok {
 				if endsWith(s, ".json", ".css", ".wasm", ".d.ts", ".d.mts", ".d.cts") {
 					continue
 				}
-<<<<<<< HEAD
 			} else if obj, ok := v.(npm.JSONObject); ok {
 				// ignore types only exports
 				if keys := obj.Keys(); len(keys) == 1 && keys[0] == "types" {
-=======
-			} else if obj, ok := v.(JSONObject); ok {
-				// ignore types only exports
-				if len(obj.keys) == 1 && obj.keys[0] == "types" {
->>>>>>> 38b4a6af
 					continue
 				}
 			}
@@ -93,11 +80,7 @@
 				if e == nil && n <= len(a)-1 {
 					ctx.splitting = set.NewReadOnly(a[1 : n+1]...)
 					if DEBUG {
-<<<<<<< HEAD
-						ctx.logger.Debugf("build(%s): splitting.txt found with %d shared modules", ctx.esmPath.Specifier(), ctx.splitting.Len())
-=======
-						ctx.logger.Debugf("build(%s): splitting.txt found with %d shared modules", ctx.esm.Specifier(), ctx.splitting.Len())
->>>>>>> 38b4a6af
+            ctx.logger.Debugf("build(%s): splitting.txt found with %d shared modules", ctx.esmPath.Specifier(), ctx.splitting.Len())
 					}
 					return true
 				}
@@ -144,25 +127,15 @@
 
 		refs := map[string]Ref{}
 		for _, exportName := range exportNames.Values() {
-<<<<<<< HEAD
-			esmPath := ctx.esmPath
+      esmPath := ctx.esmPath
 			esmPath.SubPath = exportName
 			esmPath.SubModuleName = stripEntryModuleExt(exportName)
-=======
-			esm := ctx.esm
-			esm.SubPath = exportName
-			esm.SubModuleName = stripEntryModuleExt(exportName)
->>>>>>> 38b4a6af
 			b := &BuildContext{
 				npmrc:       ctx.npmrc,
 				logger:      ctx.logger,
 				db:          ctx.db,
 				storage:     ctx.storage,
-<<<<<<< HEAD
-				esmPath:     esmPath,
-=======
-				esm:         esm,
->>>>>>> 38b4a6af
+        esmPath:     esmPath,
 				args:        ctx.args,
 				externalAll: ctx.externalAll,
 				target:      ctx.target,
@@ -172,11 +145,7 @@
 			}
 			_, includes, err := b.buildModule(true)
 			if err != nil {
-<<<<<<< HEAD
-				return fmt.Errorf("failed to analyze %s: %v", esmPath.Specifier(), err)
-=======
-				return fmt.Errorf("failed to analyze %s: %v", esm.Specifier(), err)
->>>>>>> 38b4a6af
+        return fmt.Errorf("failed to analyze %s: %v", esmPath.Specifier(), err)
 			}
 			for _, include := range includes {
 				module, importer := include[0], include[1]
@@ -229,11 +198,7 @@
 			}
 			ctx.splitting = splitting.ReadOnly()
 			if DEBUG {
-<<<<<<< HEAD
-				ctx.logger.Debugf("build(%s): found %d shared modules from %d modules", ctx.esmPath.Specifier(), shared.Len(), len(refs))
-=======
-				ctx.logger.Debugf("build(%s): found %d shared modules from %d modules", ctx.esm.Specifier(), shared.Len(), len(refs))
->>>>>>> 38b4a6af
+        ctx.logger.Debugf("build(%s): found %d shared modules from %d modules", ctx.esmPath.Specifier(), shared.Len(), len(refs))
 			}
 		}
 	}
