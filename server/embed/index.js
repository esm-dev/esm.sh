--- conflicted
+++ resolved
@@ -13,14 +13,11 @@
     block.innerHTML = block.innerHTML.replace(/(^|\n)\$ /g, '$1')
   })
 
-<<<<<<< HEAD
   const fragment = document.getElementById(location.hash.slice(1))
   if (fragment) {
     fragment.scrollIntoView()
   }
 
-=======
->>>>>>> c1a10207
   hljs.registerLanguage('javascript', javascript)
   hljs.registerLanguage('json', json)
   hljs.registerLanguage('xml', xml)
